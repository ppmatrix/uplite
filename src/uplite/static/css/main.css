/* UpLite Custom Styles */

:root {
    --primary-color: #007bff;
    --success-color: #28a745;
    --warning-color: #ffc107;
    --danger-color: #dc3545;
    --info-color: #17a2b8;
    
    /* Light theme variables */
    --bg-color: #f8f9fa;
    --bg-secondary: #ffffff;
    --bg-tertiary: #e9ecef;
    --text-color: #212529;
    --text-muted: #6c757d;
    --border-color: #dee2e6;
    --shadow: rgba(0, 0, 0, 0.075);
    --shadow-hover: rgba(0, 0, 0, 0.15);
    --navbar-bg: #343a40;
    --navbar-text: #ffffff;
    --widget-header-bg: linear-gradient(90deg, #f8f9fa, #e9ecef);
}

[data-theme="dark"] {
    --bg-color: #1a1a1a;
    --bg-secondary: #2d3748;
    --bg-tertiary: #4a5568;
    --text-color: #e9ecef;
    --text-muted: #a0aec0;
    --border-color: #4a5568;
    --shadow: rgba(0, 0, 0, 0.3);
    --shadow-hover: rgba(0, 0, 0, 0.5);
    --navbar-bg: #1a202c;
    --navbar-text: #e9ecef;
    --widget-header-bg: linear-gradient(90deg, #4a5568, #2d3748);
}

body {
    background-color: var(--bg-color);
    color: var(--navbar-text);
    transition: background-color 0.3s ease, color 0.3s ease;
    padding-top: 76px !important; /* Account for fixed navbar */
}

.hero-section {
    background: linear-gradient(135deg, var(--primary-color), #0056b3);
    color: white;
    border-radius: 15px;
    margin: 2rem 0;
}

.hero-section .display-1 {
    color: rgba(255, 255, 255, 0.8);
}

.card {
    border: none;
    background-color: var(--bg-secondary);
    color: var(--navbar-text);
    box-shadow: 0 0.125rem 0.25rem var(--shadow);
    transition: box-shadow 0.15s ease-in-out, background-color 0.3s ease, color 0.3s ease;
}

.card:hover {
    box-shadow: 0 0.5rem 1rem var(--shadow-hover);
}

.widget {
    background: var(--bg-secondary);
    color: var(--navbar-text);
    border-radius: 8px;
    box-shadow: 0 2px 4px var(--shadow);
    margin-bottom: 1.5rem;
    transition: transform 0.2s ease-in-out, background-color 0.3s ease, color 0.3s ease;
}

.widget:hover {
    transform: translateY(-2px);
    box-shadow: 0 4px 8px var(--shadow-hover);
}

.widget-header {
    background: var(--widget-header-bg);
    border-bottom: 1px solid var(--border-color);
    border-radius: 8px 8px 0 0;
    padding: 1rem 1.25rem;
    font-weight: 600;
    color: var(--navbar-text);
    transition: background 0.3s ease, color 0.3s ease;
}

.widget-body {
    padding: 1.25rem;
}

.status-indicator {
    width: 12px;
    height: 12px;
    border-radius: 50%;
    display: inline-block;
    margin-right: 0.5rem;
    box-shadow: 0 0 0 2px rgba(255, 255, 255, 0.8);
}

.status-success { 
    background-color: var(--success-color); 
    animation: pulse-success 2s infinite;
}

.status-warning { 
    background-color: var(--warning-color); 
}

.status-danger { 
    background-color: var(--danger-color);
    animation: pulse-danger 2s infinite;
}

.status-secondary { 
    background-color: #6c757d; 
}

@keyframes pulse-success {
    0% { box-shadow: 0 0 0 0 rgba(40, 167, 69, 0.7); }
    70% { box-shadow: 0 0 0 10px rgba(40, 167, 69, 0); }
    100% { box-shadow: 0 0 0 0 rgba(40, 167, 69, 0); }
}

@keyframes pulse-danger {
    0% { box-shadow: 0 0 0 0 rgba(220, 53, 69, 0.7); }
    70% { box-shadow: 0 0 0 10px rgba(220, 53, 69, 0); }
    100% { box-shadow: 0 0 0 0 rgba(220, 53, 69, 0); }
}

.metric-card {
    text-align: center;
    border: 1px solid var(--border-color);
    border-radius: 8px;
    padding: 1.5rem;
    margin-bottom: 1rem;
    background: var(--bg-secondary);
    color: var(--navbar-text);
    transition: all 0.2s ease-in-out, background-color 0.3s ease, color 0.3s ease;
}

.metric-card:hover {
    border-color: var(--primary-color);
    transform: translateY(-1px);
}

.metric-value {
    font-size: 2rem;
    font-weight: 700;
    line-height: 1;
    margin-bottom: 0.5rem;
    color: var(--navbar-text);
}

.metric-label {
    font-size: 0.875rem;
    color: var(--text-muted);
    text-transform: uppercase;
    letter-spacing: 0.5px;
    font-weight: 500;
}

/* Fixed Navbar Styles */
.navbar {
    background-color: var(--navbar-bg) !important;
    transition: background-color 0.3s ease;
    position: fixed !important;
    top: 0 !important;
    left: 0 !important;
    right: 0 !important;
    z-index: 1030 !important;
    width: 100% !important;
    box-shadow: 0 2px 4px rgba(0,0,0,0.1) !important;
}

.navbar-brand, .navbar-nav .nav-link {
    color: var(--navbar-text) !important;
    transition: color 0.3s ease;
}

.navbar-brand {
    font-weight: 700;
    font-size: 1.5rem;
}

.btn {
    border-radius: 6px;
    font-weight: 500;
    transition: all 0.15s ease-in-out;
}

.btn:hover {
    transform: translateY(-1px);
}

.alert {
    border: none;
    border-radius: 8px;
    font-weight: 500;
}

.list-group-item {
    background-color: var(--bg-secondary);
    color: var(--navbar-text);
    border: 1px solid var(--border-color);
    transition: background-color 0.15s ease-in-out, color 0.3s ease;
}

.list-group-item:hover {
    background-color: rgba(0, 123, 255, 0.05);
}

/* Theme Toggle Button */

.theme-toggle:hover {
    background-color: rgba(255, 255, 255, 0.1);
    border-color: #ffffff;
    color: #ffffff !important;
}

.theme-toggle {
    background: none;
<<<<<<< HEAD
    border: 1px solid rgba(255, 255, 255, 0.3);
    color: #ffffff;
=======
    border: 1px solid var(--border-color);
    color: var(--navbar-text);
>>>>>>> 3145d628
    border-radius: 6px;
    padding: 0.25rem 0.5rem;
    margin-left: 0.5rem;
    transition: all 0.3s ease;
}

.theme-toggle:hover {
<<<<<<< HEAD
    background-color: rgba(255, 255, 255, 0.1);
    color: #ffffff;
    border-color: rgba(255, 255, 255, 0.5);
}

.theme-toggle:focus {
    outline: none;
    border-color: rgba(255, 255, 255, 0.5);
    box-shadow: 0 0 0 0.25rem rgba(255, 255, 255, 0.1);
=======
    background-color: var(--bg-tertiary);
    color: var(--navbar-text);
}

/* Dark mode theme toggle visibility */
[data-theme="dark"] .theme-toggle {
    border-color: #6b7280;
    background-color: rgba(107, 114, 128, 0.1);
}

[data-theme="dark"] .theme-toggle:hover {
    border-color: #9ca3af;
    background-color: rgba(156, 163, 175, 0.2);
>>>>>>> 3145d628
}

.theme-toggle i {
    font-size: 1.1rem;
    color: #ffffff;
}

/* Loading animations */
.spinner-border {
    margin: 2rem auto;
}

/* Responsive adjustments */
@media (max-width: 768px) {
    .metric-value {
        font-size: 1.5rem;
    }
    
    .widget {
        margin-bottom: 1rem;
    }
    
    .hero-section {
        padding: 2rem 1rem;
    }
    
    body {
        padding-top: 68px !important; /* Adjust for smaller navbar on mobile */
    }
}

/* Connection Management Styles */
.connection-card .card-header {
    background: var(--widget-header-bg);
    border-bottom: 1px solid var(--border-color);
    font-weight: 600;
    color: var(--navbar-text);
    transition: background 0.3s ease, color 0.3s ease;
}

.connection-actions .btn {
    margin-right: 0.25rem;
    margin-bottom: 0.25rem;
}

.connection-actions .btn:last-child {
    margin-right: 0;
}

.modal-content {
    background-color: var(--bg-secondary);
    color: var(--navbar-text);
    transition: background-color 0.3s ease, color 0.3s ease;
}

.modal-header {
    background: var(--widget-header-bg);
    border-bottom: 2px solid var(--border-color);
    color: var(--navbar-text);
    transition: background 0.3s ease, color 0.3s ease;
}

.form-control, .form-select {
    background-color: var(--bg-secondary);
    border-color: var(--border-color);
    color: var(--navbar-text);
    transition: all 0.3s ease;
}

.form-control:focus, .form-select:focus {
    background-color: var(--bg-secondary);
    border-color: var(--primary-color);
    color: var(--navbar-text);
    box-shadow: 0 0 0 0.2rem rgba(0, 123, 255, 0.25);
}

.form-check-input:checked {
    background-color: var(--success-color);
    border-color: var(--success-color);
}

/* Loading states */
.btn.checking {
    opacity: 0.7;
    cursor: not-allowed;
}

.btn .bi-arrow-clockwise {
    animation: spin 1s linear infinite;
}

@keyframes spin {
    from { transform: rotate(0deg); }
    to { transform: rotate(360deg); }
}

/* Status indicators enhanced */
.status-indicator.pulse {
    animation: pulse 2s infinite;
}

@keyframes pulse {
    0% {
        transform: scale(1);
        opacity: 1;
    }
    50% {
        transform: scale(1.1);
        opacity: 0.7;
    }
    100% {
        transform: scale(1);
        opacity: 1;
    }
}

.invalid-feedback {
    display: block;
}

/* Dropdown styles for dark theme */
.dropdown-menu {
    background-color: var(--bg-secondary);
    border-color: var(--border-color);
    transition: background-color 0.3s ease;
}

.dropdown-item {
    color: var(--navbar-text);
    transition: color 0.3s ease, background-color 0.3s ease;
}

.dropdown-item:hover {
    background-color: var(--bg-tertiary);
    color: var(--navbar-text);
}

.dropdown-divider {
    border-color: var(--border-color);
}

/* Ensure proper text color inheritance */
p, h1, h2, h3, h4, h5, h6, span, div {
    color: inherit;
}

/* Text muted class override */
.text-muted {
    color: var(--text-muted) !important;
}

/* Remove borders from all badges */
.badge {
    border: none !important;
}

/* Logo styling */
.navbar-logo {
    height: 56px;
    max-height: 56px;
    width: auto;
    vertical-align: middle;
}

/* Ensure logo works well in both light and dark themes */
.navbar-brand .navbar-logo {
    filter: none;
    transition: filter 0.3s ease;
}

/* Optional: Add slight opacity on hover */
.navbar-brand:hover .navbar-logo {
    opacity: 0.8;
}

/* Hero logo styling for index page */
.hero-logo {
    height: 120px;
    max-height: 120px;
    width: auto;
    display: block;
    margin: 0 auto;
}

/* Responsive hero logo */
@media (max-width: 768px) {
    .hero-logo {
        height: 80px;
        max-height: 80px;
    }
}

@media (max-width: 480px) {
    .hero-logo {
        height: 60px;
        max-height: 60px;
    }
}

/* Dashboard title styling - smaller size */
.clean-dashboard-title {
    font-size: 1.5rem;
    font-weight: 600;
    margin-bottom: 0;
}

.clean-dashboard-title i {
    font-size: 1.3rem;
    margin-right: 0.5rem;
}

/* Connection Logo Styling */
.connection-logo {
    flex: 0 0 auto;
    margin-right: 12px;
}

/*Adjust logo connection card size here*/
.connection-logo-img { 
    width: 40px;
    height: 40px;
    object-fit: contain;
    border-radius: 0px;
    filter: drop-shadow(0 2px 4px rgba(0, 0, 0, 0.25));
    transition: all 0.3s ease;
}

/* Enhance shadow on hover */
.connection-item:hover .connection-logo-img {
    filter: drop-shadow(0 4px 8px rgba(0, 0, 0, 0.25));
    transform: scale(1.05);
}

/* Responsive logo sizing */
@media (max-width: 768px) {
    .connection-logo-img {
        width: 28px;
        height: 28px;
    }
}

@media (max-width: 480px) {
    .connection-logo-img {
        width: 24px;
        height: 24px;
    }
}


/* Connection item hover effects */
.connection-item {
    transition: all 0.3s ease;
}

.connection-item:hover {
    background: var(--bg-tertiary);
    border-color: var(--primary-color);
    transform: translateY(-2px);
    box-shadow: 0 4px 12px var(--shadow-hover);
    text-decoration: none;
    color: var(--navbar-text);
}

.connection-item.status-up:hover {
    border-color: var(--success-color) !important;
    background: rgba(40, 167, 69, 0.1) !important;
    box-shadow: 0 4px 12px rgba(40, 167, 69, 0.25) !important;
}

.connection-item.status-down:hover {
    border-color: var(--danger-color) !important;
    background: rgba(220, 53, 69, 0.1) !important;
    box-shadow: 0 4px 12px rgba(220, 53, 69, 0.25) !important;
}

.connection-item.status-unknown:hover {
    border-color: var(--warning-color) !important;
    background: rgba(255, 193, 7, 0.1) !important;
    box-shadow: 0 4px 12px rgba(255, 193, 7, 0.25) !important;
}

.connection-item:hover .external-link-icon {
    opacity: 1;
}

/* ===== IMAGE SELECTION SYSTEM STYLES ===== */
.image-selection-container {
    border: 1px solid #dee2e6;
    border-radius: 0.375rem;
    padding: 1.25rem;
    margin-bottom: 1rem;
    background-color: #f8f9fa;
}

.image-selection-container h6 {
    margin-bottom: 1rem;
    color: #495057;
    font-weight: 600;
}

/* Suggestion Section */
.suggestion-section {
    border: 2px dashed #28a745;
    border-radius: 0.375rem;
    padding: 1rem;
    margin-bottom: 1rem;
    background-color: #f8fff9;
    transition: all 0.3s ease;
}

.suggestion-section .alert {
    margin-bottom: 0.75rem;
    padding: 0.5rem 0.75rem;
}

.suggested-image-preview {
    display: flex;
    align-items: center;
    gap: 0.75rem;
    margin-bottom: 0.75rem;
}

.suggested-image-preview img {
    max-width: 48px;
    max-height: 48px;
    object-fit: contain;
    border: 1px solid #dee2e6;
    border-radius: 0.25rem;
    background-color: white;
    padding: 4px;
}

.suggested-image-preview p {
    margin: 0;
    font-size: 0.875rem;
}

/* Browse Icons Section */
.browse-icons-section {
    margin-bottom: 1rem;
}

.icon-browser {
    margin-top: 0.75rem;
    border: 1px solid #dee2e6;
    border-radius: 0.375rem;
    background-color: white;
}

.search-box {
    padding: 0.75rem;
    border-bottom: 1px solid #dee2e6;
}

.search-box input {
    border-radius: 0.25rem;
}

.icon-grid {
    display: grid;
    grid-template-columns: repeat(auto-fill, minmax(80px, 1fr));
    gap: 8px;
    max-height: 300px;
    overflow-y: auto;
    padding: 0.75rem;
}

.icon-option {
    display: flex;
    flex-direction: column;
    align-items: center;
    padding: 8px;
    border: 2px solid transparent;
    border-radius: 0.375rem;
    cursor: pointer;
    transition: all 0.2s ease;
    background-color: #f8f9fa;
}

.icon-option:hover {
    border-color: #007bff;
    background-color: #e3f2fd;
    transform: translateY(-1px);
}

.icon-option.selected {
    border-color: #28a745;
    background-color: #f8fff9;
    box-shadow: 0 2px 4px rgba(40, 167, 69, 0.2);
}

.icon-option img {
    width: 32px;
    height: 32px;
    object-fit: contain;
    margin-bottom: 4px;
    border-radius: 2px;
}

.icon-option small {
    text-align: center;
    font-size: 0.65rem;
    color: #6c757d;
    word-break: break-word;
    line-height: 1.2;
    max-height: 2.4em;
    overflow: hidden;
    display: -webkit-box;
    -webkit-line-clamp: 2;
    -webkit-box-orient: vertical;
}

/* Upload Section */
.upload-section {
    margin-bottom: 0.5rem;
}

.upload-input {
    margin-top: 0.75rem;
}

/* Radio button enhancements */
.image-selection-container .form-check {
    margin-bottom: 0.5rem;
}

.image-selection-container .form-check-label {
    font-weight: 500;
    color: #495057;
    cursor: pointer;
}

.image-selection-container .form-check-input:checked + .form-check-label {
    color: #28a745;
}

/* Loading states */
.icon-grid.loading {
    position: relative;
    opacity: 0.6;
}

.icon-grid.loading::after {
    content: "Loading icons...";
    position: absolute;
    top: 50%;
    left: 50%;
    transform: translate(-50%, -50%);
    font-style: italic;
    color: #6c757d;
}

/* Empty state */
.icon-grid.empty::after {
    content: "No icons found";
    position: absolute;
    top: 50%;
    left: 50%;
    transform: translate(-50%, -50%);
    font-style: italic;
    color: #6c757d;
}

/* Suggestion loading state */
.suggestion-loading {
    text-align: center;
    padding: 1rem;
    color: #6c757d;
    font-style: italic;
}

/* Mobile responsiveness */
@media (max-width: 768px) {
    .icon-grid {
        grid-template-columns: repeat(auto-fill, minmax(60px, 1fr));
        gap: 6px;
        max-height: 250px;
    }
    
    .icon-option {
        padding: 6px;
    }
    
    .icon-option img {
        width: 24px;
        height: 24px;
    }
    
    .icon-option small {
        font-size: 0.6rem;
    }
    
    .suggested-image-preview {
        flex-direction: column;
        align-items: flex-start;
        gap: 0.5rem;
    }
    
    .image-selection-container {
        padding: 1rem;
    }
}

/* Smooth transitions for all interactive elements */
.image-selection-container * {
    transition: all 0.2s ease;
}

/* Custom scrollbar for icon grid */
.icon-grid::-webkit-scrollbar {
    width: 6px;
}

.icon-grid::-webkit-scrollbar-track {
    background: #f1f1f1;
    border-radius: 3px;
}

.icon-grid::-webkit-scrollbar-thumb {
    background: #c1c1c1;
    border-radius: 3px;
}

.icon-grid::-webkit-scrollbar-thumb:hover {
    background: #a8a8a8;
}

/* Additional specificity for connection text sizing */
.connection-card div.card div.card-header strong {
    font-size: 1.3rem !important;
    font-weight: 700 !important;
}

.connection-card div.card div.card-body p.card-text {
    font-size: 1.1rem !important;
    line-height: 1.4 !important;
}


.connection-card .card-text {
    /*color: blue !important;*/
    font-size: 1rem !important;
    /*background-color: lightgray !important;*/
}

.card-header strong {
    color: rgb(89, 119, 175) !important;
    font-size: 2rem !important;
}

p.card-text {
    /*color: purple !important;
    font-size: 1.5rem !important;*/
}

/* Adjust main content area for fixed navbar */
main.container-fluid {
    margin-top: 0 !important;
}

/* Adjust flash messages positioning */
.container.mt-3 {
    margin-top: 0.5rem !important;
}

/* Section header styling for consistent typography hierarchy */
.section-header {
    font-size: 1.25rem;
    font-weight: 600;
    color: var(--navbar-text);
    margin-bottom: 0.75rem;
    display: flex;
    align-items: center;
    gap: 0.5rem;
}

.section-header i {
    font-size: 1.1rem;
    color: var(--primary-color);
}

/* Daily Stats Table Dark Mode Override */
[data-bs-theme="dark"] .daily-stats-table {
    background-color: #1e1e1e !important;
}

[data-bs-theme="dark"] .daily-stats-table th {
    background-color: #2d2d2d !important;
    color: #ffffff !important;
    border-bottom-color: #404040 !important;
}

[data-bs-theme="dark"] .daily-stats-table td {
    background-color: #2a2a2a !important;
    color: #e0e0e0 !important;
    border-bottom-color: #404040 !important;
}

[data-bs-theme="dark"] .daily-stats-table tbody tr {
    background-color: #2a2a2a !important;
}

[data-bs-theme="dark"] .daily-stats-table tbody tr:hover {
    background-color: #353535 !important;
}

[data-bs-theme="dark"] .daily-stats-table tbody tr:hover td {
    background-color: #353535 !important;
}

/* Bootstrap table override for daily stats */
[data-bs-theme="dark"] .table.daily-stats-table {
    --bs-table-bg: #2a2a2a !important;
    --bs-table-striped-bg: #2a2a2a !important;
    --bs-table-hover-bg: #353535 !important;
    color: #e0e0e0 !important;
}

[data-bs-theme="dark"] .table.daily-stats-table th {
    background-color: #2d2d2d !important;
}

[data-bs-theme="dark"] .table.daily-stats-table td {
    background-color: #2a2a2a !important;
}


/* DAILY STATS TABLE - AGGRESSIVE DARK MODE OVERRIDE */
[data-bs-theme="dark"] .daily-stats-table,
[data-bs-theme="dark"] table.daily-stats-table,
[data-bs-theme="dark"] .table.daily-stats-table {
    --bs-table-bg: #2a2a2a !important;
    --bs-table-accent-bg: #2a2a2a !important;
    --bs-table-striped-bg: #2a2a2a !important;
    --bs-table-active-bg: #353535 !important;
    --bs-table-hover-bg: #353535 !important;
    --bs-table-color: #e0e0e0 !important;
    background-color: #2a2a2a !important;
    background: #2a2a2a !important;
    color: #e0e0e0 !important;
}

[data-bs-theme="dark"] .daily-stats-table th,
[data-bs-theme="dark"] table.daily-stats-table th,
[data-bs-theme="dark"] .table.daily-stats-table th {
    background-color: #2d2d2d !important;
    background: #2d2d2d !important;
    color: #ffffff !important;
    border-bottom-color: #404040 !important;
}

[data-bs-theme="dark"] .daily-stats-table td,
[data-bs-theme="dark"] table.daily-stats-table td,
[data-bs-theme="dark"] .table.daily-stats-table td {
    background-color: #2a2a2a !important;
    background: #2a2a2a !important;
    color: #e0e0e0 !important;
    border-bottom-color: #404040 !important;
}

[data-bs-theme="dark"] .daily-stats-table tbody tr,
[data-bs-theme="dark"] table.daily-stats-table tbody tr,
[data-bs-theme="dark"] .table.daily-stats-table tbody tr {
    background-color: #2a2a2a !important;
    background: #2a2a2a !important;
}

[data-bs-theme="dark"] .daily-stats-table tbody tr:hover,
[data-bs-theme="dark"] table.daily-stats-table tbody tr:hover,
[data-bs-theme="dark"] .table.daily-stats-table tbody tr:hover {
    background-color: #353535 !important;
    background: #353535 !important;
}

[data-bs-theme="dark"] .daily-stats-table tbody tr:hover td,
[data-bs-theme="dark"] table.daily-stats-table tbody tr:hover td,
[data-bs-theme="dark"] .table.daily-stats-table tbody tr:hover td {
    background-color: #353535 !important;
    background: #353535 !important;
}

/* Additional specificity overrides */
[data-bs-theme="dark"] .table-responsive .daily-stats-table td,
[data-bs-theme="dark"] .table-responsive .table.daily-stats-table td {
    background-color: #2a2a2a !important;
}

[data-bs-theme="dark"] .table-responsive .daily-stats-table th,
[data-bs-theme="dark"] .table-responsive .table.daily-stats-table th {
    background-color: #2d2d2d !important;
}<|MERGE_RESOLUTION|>--- conflicted
+++ resolved
@@ -224,13 +224,8 @@
 
 .theme-toggle {
     background: none;
-<<<<<<< HEAD
-    border: 1px solid rgba(255, 255, 255, 0.3);
-    color: #ffffff;
-=======
     border: 1px solid var(--border-color);
     color: var(--navbar-text);
->>>>>>> 3145d628
     border-radius: 6px;
     padding: 0.25rem 0.5rem;
     margin-left: 0.5rem;
@@ -238,17 +233,6 @@
 }
 
 .theme-toggle:hover {
-<<<<<<< HEAD
-    background-color: rgba(255, 255, 255, 0.1);
-    color: #ffffff;
-    border-color: rgba(255, 255, 255, 0.5);
-}
-
-.theme-toggle:focus {
-    outline: none;
-    border-color: rgba(255, 255, 255, 0.5);
-    box-shadow: 0 0 0 0.25rem rgba(255, 255, 255, 0.1);
-=======
     background-color: var(--bg-tertiary);
     color: var(--navbar-text);
 }
@@ -262,12 +246,10 @@
 [data-theme="dark"] .theme-toggle:hover {
     border-color: #9ca3af;
     background-color: rgba(156, 163, 175, 0.2);
->>>>>>> 3145d628
 }
 
 .theme-toggle i {
     font-size: 1.1rem;
-    color: #ffffff;
 }
 
 /* Loading animations */
